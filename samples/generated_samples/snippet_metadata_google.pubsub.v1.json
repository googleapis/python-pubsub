--- conflicted
+++ resolved
@@ -8,11 +8,7 @@
     ],
     "language": "PYTHON",
     "name": "google-cloud-pubsub",
-<<<<<<< HEAD
-    "version": "0.0.0"
-=======
     "version": "2.32.0"
->>>>>>> 01ab5ea6
   },
   "snippets": [
     {
