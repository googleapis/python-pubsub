--- conflicted
+++ resolved
@@ -185,7 +185,6 @@
     "from google.iam.v1 import iam_policy_pb2_grpc as iam_policy_pb2",
 )
 
-<<<<<<< HEAD
 # Add missing blank line before Attributes: in generated docstrings
 # https://github.com/googleapis/protoc-docs-plugin/pull/31
 s.replace(
@@ -193,7 +192,7 @@
     "(\s+)Attributes:",
     "\n\g<1>Attributes:"
 )
-=======
+
 # Fix incomplete docstring examples.
 s.replace(
     "google/cloud/pubsub_v1/gapic/subscriber_client.py",
@@ -249,7 +248,6 @@
     ),
 )
 
->>>>>>> e62c38bb
 # ----------------------------------------------------------------------------
 # Add templated files
 # ----------------------------------------------------------------------------
