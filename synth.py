--- conflicted
+++ resolved
@@ -248,7 +248,6 @@
     "\n\g<0>",
 )
 
-<<<<<<< HEAD
 # Allow timeout to be an instance of google.api_core.timeout.*
 s.replace(
     "google/pubsub_v1/services/publisher/*client.py",
@@ -270,14 +269,14 @@
         "\g<1>timeout (Union[timeouts.ConstantTimeout, timeouts.ExponentialTimeout]):\n"
         "\g<1>    \g<2>\n"
     ),
-=======
+)
+
 # The namespace package declaration in google/cloud/__init__.py should be excluded
 # from coverage.
 s.replace(
     ".coveragerc",
     r"((?P<indent>[^\n\S]+)google/pubsub/__init__\.py)",
     "\g<indent>google/cloud/__init__.py\n\g<0>",
->>>>>>> 4fe72cad
 )
 
 # ----------------------------------------------------------------------------
