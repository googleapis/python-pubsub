--- conflicted
+++ resolved
@@ -185,7 +185,6 @@
     "from google.iam.v1 import iam_policy_pb2_grpc as iam_policy_pb2",
 )
 
-<<<<<<< HEAD
 # Monkey patch the streaming_pull() GAPIC method to disable pre-fetching stream
 # results.
 s.replace(
@@ -198,7 +197,7 @@
             self.transport.streaming_pull._prefetch_first_result_ = False
 
         \g<0>"""
-=======
+
 # Add missing blank line before Attributes: in generated docstrings
 # https://github.com/googleapis/protoc-docs-plugin/pull/31
 s.replace(
@@ -260,7 +259,6 @@
 """,
         prefix=" " * 12,
     ),
->>>>>>> 6c7677ec
 )
 
 # ----------------------------------------------------------------------------
