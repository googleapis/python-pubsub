--- conflicted
+++ resolved
@@ -321,7 +321,6 @@
             new_policy = subscription.set_iam_policy(policy)
             self.assertEqual(new_policy.viewers, policy.viewers)
 
-<<<<<<< HEAD
     def test_create_snapshot(self):
         TOPIC_NAME = 'create-snap-def' + unique_resource_id('-')
         topic = Config.CLIENT.topic(TOPIC_NAME)
@@ -352,7 +351,7 @@
         self.assertNotIn(snapshot.full_name, map(full_name, before_snapshots))
 
 
-    def test_seek(self): 
+    def test_seek(self):
         TOPIC_NAME = 'seek-e2e' + unique_resource_id('-')
         topic = Config.CLIENT.topic(TOPIC_NAME,
                                     timestamp_messages=True)
@@ -370,7 +369,7 @@
         snapshot = subscription.snapshot(SNAPSHOT_NAME)
         snapshot.create()
         self.to_delete.append(snapshot)
-        
+
         MESSAGE_1 = b'MESSAGE ONE'
         topic.publish(MESSAGE_1)
         MESSAGE_2 = b'MESSAGE TWO'
@@ -390,8 +389,4 @@
         ((_, recvd_1b), ) = subscription.pull()
         ((_, recvd_2b), ) = subscription.pull()
         after_data = [obj.data for obj in (recvd_1b, recvd_2b)]
-        self.assertEqual(sorted(before_data), sorted(after_data))
-=======
-    # TODO(geigerj): set retain_acked_messages=True in snapshot system test once
-    # PR #3303 is merged
->>>>>>> c426c697
+        self.assertEqual(sorted(before_data), sorted(after_data))