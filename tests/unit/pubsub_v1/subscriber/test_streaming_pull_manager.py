--- conflicted
+++ resolved
@@ -1918,12 +1918,6 @@
     assert manager.load == 0.001
 
 
-<<<<<<< HEAD
-def test__on_response_resets_count_consecutive_errors():
-    manager, _, dispatcher, leaser, _, scheduler = make_running_manager()
-    manager._callback = mock.sentinel.callback
-    complete_modify_ack_deadline_calls(dispatcher)
-=======
 def test__on_response_exactly_once_immediate_modacks_fail_non_invalid(caplog):
     manager, _, dispatcher, leaser, _, scheduler = make_running_manager()
     manager._callback = mock.sentinel.callback
@@ -1945,7 +1939,6 @@
                 )
 
     dispatcher.modify_ack_deadline.side_effect = complete_futures_with_error
->>>>>>> 4361e673
 
     # Set up the messages.
     response = gapic_types.StreamingPullResponse(
@@ -1953,18 +1946,6 @@
             gapic_types.ReceivedMessage(
                 ack_id="fack",
                 message=gapic_types.PubsubMessage(data=b"foo", message_id="1"),
-<<<<<<< HEAD
-            )
-        ],
-    )
-
-    # adjust message bookkeeping in leaser
-    fake_leaser_add(leaser, init_msg_count=0, assumed_msg_size=42)
-
-    manager._count_consecutive_recoverable_errors = 1
-    manager._on_response(response)
-    assert manager._count_consecutive_recoverable_errors == 0
-=======
             ),
             gapic_types.ReceivedMessage(
                 ack_id="good",
@@ -2007,7 +1988,29 @@
 
     # do not add message
     assert manager.load == 0.002
->>>>>>> 4361e673
+    
+
+def test__on_response_resets_count_consecutive_errors():
+    manager, _, dispatcher, leaser, _, scheduler = make_running_manager()
+    manager._callback = mock.sentinel.callback
+    complete_modify_ack_deadline_calls(dispatcher)
+
+    # Set up the messages.
+    response = gapic_types.StreamingPullResponse(
+        received_messages=[
+            gapic_types.ReceivedMessage(
+                ack_id="fack",
+                message=gapic_types.PubsubMessage(data=b"foo", message_id="1"),
+            )
+        ],
+    )
+
+    # adjust message bookkeeping in leaser
+    fake_leaser_add(leaser, init_msg_count=0, assumed_msg_size=42)
+
+    manager._count_consecutive_recoverable_errors = 1
+    manager._on_response(response)
+    assert manager._count_consecutive_recoverable_errors == 0
 
 
 def test__should_recover_true():
