--- conflicted
+++ resolved
@@ -171,8 +171,6 @@
     assert request.max_outstanding_bytes == 1000
 
 
-<<<<<<< HEAD
-=======
 def test_streaming_flow_control_use_legacy_flow_control():
     manager = make_manager(
         flow_control=types.FlowControl(max_messages=10, max_bytes=1000),
@@ -183,7 +181,6 @@
     assert request.max_outstanding_bytes == 0
 
 
->>>>>>> 83db6723
 def test_ack_deadline_with_max_duration_per_lease_extension():
     manager = make_manager()
     manager._flow_control = types.FlowControl(max_duration_per_lease_extension=5)
