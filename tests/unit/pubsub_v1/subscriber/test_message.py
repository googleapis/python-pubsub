--- conflicted
+++ resolved
@@ -17,12 +17,6 @@
 import time
 
 import mock
-<<<<<<< HEAD
-from six.moves import queue
-from google.protobuf import timestamp_pb2
-=======
-import pytz
->>>>>>> af8c1265
 
 from google.api_core import datetime_helpers
 from google.cloud.pubsub_v1.subscriber import message
