--- conflicted
+++ resolved
@@ -32,25 +32,7 @@
 from google.cloud.pubsub_v1.proto import pubsub_pb2
 
 
-<<<<<<< HEAD
-# Define the default publisher options.
-#
-# This class is used when creating a publisher client to pass in options
-# to enable/disable features.
-PublisherOptions = collections.namedtuple(
-    "PublisherConfig", ["enable_message_ordering"]
-)
-PublisherOptions.__new__.__defaults__ = (False,)  # enable_message_ordering: False
-
-if sys.version_info >= (3, 5):
-    PublisherOptions.__doc__ = "The options for the publisher client."
-    PublisherOptions.enable_message_ordering.__doc__ = (
-        "Whether to order messages in a batch by a supplied ordering key."
-    )
-
-
-=======
->>>>>>> 71d70822
+
 # Define the default values for batching.
 #
 # This class is used when creating a publisher or subscriber client, and
