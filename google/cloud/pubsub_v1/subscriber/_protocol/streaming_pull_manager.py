--- conflicted
+++ resolved
@@ -618,17 +618,12 @@
             stream_ack_deadline_seconds=stream_ack_deadline_seconds,
             subscription=self._subscription,
             client_id=self._client_id,
-<<<<<<< HEAD
-            max_outstanding_messages=self._flow_control.max_messages,
-            max_outstanding_bytes=self._flow_control.max_bytes,
-=======
             max_outstanding_messages=(
                 0 if self._use_legacy_flow_control else self._flow_control.max_messages
             ),
             max_outstanding_bytes=(
                 0 if self._use_legacy_flow_control else self._flow_control.max_bytes
             ),
->>>>>>> 83db6723
         )
 
         # Return the initial request.
