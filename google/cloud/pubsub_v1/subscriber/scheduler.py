--- conflicted
+++ resolved
@@ -20,11 +20,7 @@
 
 import abc
 import concurrent.futures
-<<<<<<< HEAD
 import queue
-=======
-import sys
->>>>>>> dfc7e47f
 
 
 class Scheduler(metaclass=abc.ABCMeta):
@@ -65,12 +61,9 @@
 
 
 def _make_default_thread_pool_executor():
-    # Python 2.7 and 3.6+ have the thread_name_prefix argument, which is useful
-    # for debugging.
-    executor_kwargs = {}
-    if sys.version_info[:2] == (2, 7) or sys.version_info >= (3, 6):
-        executor_kwargs["thread_name_prefix"] = "ThreadPoolExecutor-ThreadScheduler"
-    return concurrent.futures.ThreadPoolExecutor(max_workers=10, **executor_kwargs)
+    return concurrent.futures.ThreadPoolExecutor(
+        max_workers=10, thread_name_prefix="ThreadPoolExecutor-ThreadScheduler"
+    )
 
 
 class ThreadScheduler(Scheduler):
