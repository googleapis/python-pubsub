--- conflicted
+++ resolved
@@ -45,11 +45,7 @@
 
     @staticmethod
     @abc.abstractmethod
-<<<<<<< HEAD
-    def publish(self, message, retry=None, timeout=None):
-=======
-    def publish(self, message, retry=None):  # pragma: NO COVER
->>>>>>> 4fe72cad
+    def publish(self, message, retry=None, timeout=None):  # pragma: NO COVER
         """ Publish message for this ordering key.
 
         Args:
